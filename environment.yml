name: rnc2
channels:
  - conda-forge
dependencies:
  - python=3.7
  - numpy >= 1.18.1
  - numba >= 0.51.2
  - geopandas >= 0.6.1
  - ipyvolume >= 0.5.2
  - jupyter_client >= 6.1.7
  - matplotlib >= 3.1.1
  - netcdf4 >= 1.4.2 = mpi*
  - ipython >= 7.9.0
  - scipy >= 1.3.1
  - rasterio >= 1.1.0
<<<<<<< HEAD
  - h5py >= 2.10.0 = mpi*
=======
  - h5py >= 2.10.0
  - pytables >= 3.6.1
>>>>>>> 347226b6
  - pip
  - pip:
    - src/rsqsim_api
    - src/tri_dislocations
    - src/triangular_faults<|MERGE_RESOLUTION|>--- conflicted
+++ resolved
@@ -9,16 +9,12 @@
   - ipyvolume >= 0.5.2
   - jupyter_client >= 6.1.7
   - matplotlib >= 3.1.1
-  - netcdf4 >= 1.4.2 = mpi*
+  - netcdf4 >= 1.4.2
   - ipython >= 7.9.0
   - scipy >= 1.3.1
   - rasterio >= 1.1.0
-<<<<<<< HEAD
-  - h5py >= 2.10.0 = mpi*
-=======
   - h5py >= 2.10.0
   - pytables >= 3.6.1
->>>>>>> 347226b6
   - pip
   - pip:
     - src/rsqsim_api
