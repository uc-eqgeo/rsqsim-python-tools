name: rnc2
channels:
  - conda-forge
dependencies:
  - python=3.8
  - pyproj=3.0.1
  - numpy >= 1.18.1
  - numba >= 0.51.2
  - geopandas >= 0.6.1
  - ipyvolume >= 0.5.2
  - jupyter_client >= 6.1.7
  - matplotlib >= 3.1.1
  - netcdf4 >= 1.4.2
  - ipython >= 7.9.0
  - scipy >= 1.3.1
  - rasterio >= 1.1.0
  - h5py >= 2.10.0
  - pytables >= 3.6.1
  - ffmpeg >= 4.3.1
<<<<<<< HEAD
  - rioxarray >= 0.5.0
=======
  - xlrd >= 2.0.1
>>>>>>> 507aecc2
  - pip
  - git >= 2.21.1
  - git-lfs >= 2.13.3
  - pip:
    - src/rsqsim_api
    - src/tri_dislocations
    - src/triangular_faults
    - ezdxf >= 0.14.2
    - meshio >= 4.4.6<|MERGE_RESOLUTION|>--- conflicted
+++ resolved
@@ -17,11 +17,8 @@
   - h5py >= 2.10.0
   - pytables >= 3.6.1
   - ffmpeg >= 4.3.1
-<<<<<<< HEAD
+  - xlrd >= 2.0.1
   - rioxarray >= 0.5.0
-=======
-  - xlrd >= 2.0.1
->>>>>>> 507aecc2
   - pip
   - git >= 2.21.1
   - git-lfs >= 2.13.3
